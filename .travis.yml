dist: xenial
language: c

# Build only master and stable branches.  Other branches go through PRs.
branches:
  only:
    - master
    - 3.5

env:
  matrix:
    - LUA=5.3 LUANAME=lua5.3 DO_COVERAGE=codecov
  global:
    # Secure GH_APIDOC_TOKEN to push to awesomeWM/apidoc.
    - secure: "R/HYDclnws1I1+v9Yjt+RKa4CsFhbBT9tiwE3EfPhEj2KCYX4sFRMxuZvLf5sq0XWdrQaPhQ54fgAZGr3f054JKRXcTB0g9J6nhSHz9kIjPh446gafUhEeDQcZRwM/MeCWiwFIkiZm6smYoDFE9JTWu6quNV+lQ4kcVDOp2ibEc="
    # Code Climate coverage.  This can only be used for coverage reporting,
    # and is not encrypted to be usable with pull requests from forks.
    - CC_TEST_REPORTER_ID=b10d552f73a1696f9b6729501fc96b1ed7c08285b576bb41f30e96876a110d7e

before_install:
  - if [ "$BUILD_APIDOC" = true ] && [ -n "$DO_COVERAGE" ]; then echo "BUILD_APIDOC and DO_COVERAGE are not meant to be used together." >&2; exit 1; fi
  - if [ -z $LUAINCLUDE ]; then LUAINCLUDE=/usr/include/${LUANAME}; fi
  - if [ -z $LUALIBRARY ]; then LUALIBRARY=/usr/lib/x86_64-linux-gnu/lib${LUANAME}.so; fi
  - cmake --version

install:
  # Travis boilerplate: the apt-get cache might be out of date.
  - travis_retry sudo apt-get update -qq

  # Do not install recommended packages with apt-get.
  - echo 'APT::Install-Recommends "false";' | sudo tee /etc/apt/apt.conf.d/no-recommends

  # Install build dependencies.
  # See also `apt-cache showsrc awesome | grep -E '^(Version|Build-Depends)'`.
  - sudo apt-get install -y libcairo2-dev gir1.2-gtk-3.0 libpango1.0-dev libxcb-xtest0-dev libxcb-icccm4-dev libxcb-randr0-dev libxcb-keysyms1-dev libxcb-xinerama0-dev libdbus-1-dev libxdg-basedir-dev libstartup-notification0-dev imagemagick libxcb1-dev libxcb-shape0-dev libxcb-util0-dev libx11-xcb-dev libxcb-cursor-dev libxcb-xkb-dev libxkbcommon-dev libxkbcommon-x11-dev
  - sudo gem install asciidoctor

  # Deps for tests.
  - sudo apt-get install -y dbus-x11 xterm xdotool xterm xvfb zsh x11-apps

  # Need xorg-macros
  - sudo apt-get install -y xutils-dev
  - |
    set -e
    (git clone --depth 1 --recursive https://github.com/Airblader/xcb-util-xrm.git /tmp/xcb-util-xrm
     cd /tmp/xcb-util-xrm
     ./autogen.sh --prefix=/usr
     make && sudo make install)

    # Install Lua (per env).
  - |
    set -e
    if [[ "$LUANAME" == "luajit-2.0" ]]; then
      (wget http://luajit.org/download/LuaJIT-2.0.5.tar.gz -O- | tar xzf - -C /tmp
       cd /tmp/LuaJIT-*
       sudo make install PREFIX=/usr)

      # "Create" /usr/bin/lua if needed (Yup, this is a bad hack)
      if [ ! -e "/usr/bin/lua" ]; then sudo ln -s /usr/bin/luajit /usr/bin/lua; fi
    else
      sudo apt-get install -y lib${LUANAME}-dev ${LUANAME} ${INSTALL_PKGS}
      # lua5.3 does not install /usr/bin/lua, but lua5.1/lua5.2 do.
      if [ ! -e "/usr/bin/lua" ]; then sudo ln -s /usr/bin/${LUANAME} /usr/bin/lua; fi
    fi
  - lua -v

  # Install luarocks (for the selected Lua version).
  - |
    travis_retry wget https://github.com/luarocks/luarocks/archive/v3.0.4.tar.gz
    tar xf v3.0.4.tar.gz -C /tmp
    (cd /tmp/luarocks-* \
      && ./configure --lua-version=$LUA --with-lua-include=${LUAINCLUDE} ${LUAROCKS_ARGS} \
      && make build \
      && sudo make install)

  # lgi.
  - sudo apt-get install -y gir1.2-pango-1.0 libgirepository1.0-dev
  - travis_retry sudo luarocks install lgi $LGIVER

  # Install busted for "make check-unit".
  - travis_retry sudo luarocks install busted
  # Install luacheck for "make check-qa".
  - if [ "$DO_CHECKQA" = 1 ]; then travis_retry sudo luarocks install luacheck; fi
  # Install depgraph for "make check-qa".
  - if [ "$DO_CHECKQA" = 1 ]; then travis_retry sudo luarocks install depgraph; fi

  # Install ldoc for building docs and check-ldoc-warnings.
  - |
    if [ "$BUILD_APIDOC" = "true" ] || [ "$DO_CHECKQA" = 1 ]; then
      travis_retry sudo luarocks install ldoc
      travis_retry sudo luarocks install lua-discount
    fi

  # Install dependencies for code coverage testing.
  - if [ -n "$DO_COVERAGE" ]; then sudo luarocks install cluacov; fi
  - |
    if [ -n "$DO_COVERAGE" ]; then  # Code Climate
      sudo luarocks install luacov-multiple

      # Install Code Climate reporter (quite heavy; >10MB).
      curl -L https://codeclimate.com/downloads/test-reporter/test-reporter-latest-linux-amd64 > ./cc-test-reporter
      chmod +x ./cc-test-reporter
      ./cc-test-reporter --debug before-build
      ./cc-test-reporter --debug env
    fi
  - if [ "$DO_COVERAGE" = "coveralls" ]; then sudo luarocks install luacov-coveralls; fi

  # Determine custom version.
  - export AWESOME_VERSION="${TRAVIS_BRANCH}-g$(git rev-parse --short HEAD)"
  - |
    if [ "$TRAVIS_PULL_REQUEST" != false ] && [ "$TEST_PREV_COMMITS" = 1 ]; then
      AWESOME_VERSION="${AWESOME_VERSION}-PR${TRAVIS_PULL_REQUEST}"
    elif [ "$TRAVIS_PULL_REQUEST" != false ]; then
      AWESOME_VERSION="v9999-PR${TRAVIS_PULL_REQUEST}";
    fi
  # function for codecov support
  - if [ "$DO_COVERAGE" = "codecov" ]; then travis_retry wget -O /tmp/codecov-bash https://codecov.io/bash; fi
  - |
    do_codecov() {
      echo "== do_codecov in $PWD: $*: build/luacov.stats.out: =="
      if [ "$DO_COVERAGE" = "codecov" ]; then
        test -f build/luacov.stats.out || { echo 'build/luacov.stats.out does not exist.'; return 1; }
        luacov || return 1
        travis_retry bash /tmp/codecov-bash -f build/luacov.report.out -X gcov -X coveragepy -F "$1,${LUANAME//./}" || return 1
        ./cc-test-reporter --debug format-coverage -t coverage.py -o build/codeclimate.$1.json build/coverage.xml

        # Delete processed files.
        rm build/luacov.report.out build/luacov.stats.out build/coverage.xml
      fi
      return 0
    }
  - |
    do_codecov_gcov() {
      echo "== do_codecov_gcov in $PWD: $*: =="
      if [ "$DO_COVERAGE" = "codecov" ]; then
<<<<<<< HEAD

        # Run format-coverage for each .gcno file separately.
        # gcov will create .gcov files for the same source (e.g. for globalconf.h from awesome.c.gcno and event.c.gcno).
=======
        # Report coverage for each .gcno file separately.
        # gcov will create .gcov files for the same source (e.g. for
        # globalconf.h from awesome.c.gcno and event.c.gcno).
>>>>>>> 3804040d
        i=0
        set -x
        (
          cd build
          find -path "*/lgi-check.dir" -prune -o \( -name '*.gcno' -print \) | while read -r gcno; do
            gcov -pb "$gcno"

<<<<<<< HEAD
            # Debug.
            find -name '*.gcov' -ls

            # Delete any files for /usr:
            # Otherwise Code Climate might fail with '"Invalid path part \"\""' after uploading (https://codeclimate.com/repos/5c35e985236f14026e00ceb2/settings/test_reports/5c3723a0f06c884132000fbc).
            # (using -r/--relative-only with gcov would still produce those)
            find -maxdepth 1 -type f -name '#usr#*.gcov' -delete

            # Upload to Codecov.
            travis_retry bash /tmp/codecov-bash -X gcov -X coveragepy -F "$1"

            # Fix .gcov files for Code Climate.
            # (https://github.com/codeclimate/test-reporter/issues/381).
            find -maxdepth 1 -name '*.gcov' -exec sed -i -E 's/^(\s+)([0-9]+)\*/\1 \2/' {} +

            ../cc-test-reporter --debug format-coverage -t gcov -o codeclimate.$1-$(( ++i )).json .

            # Delete processed files.
            rm *.gcov
          done
=======
            mkdir gcov.$(( ++i ))
            mv *.gcov "gcov.$i"

            # Delete any files for /usr.
            # They are not relevant and might cause "Invalid path part" errors
            # with Code Climate.
            find "gcov.$i" -maxdepth 1 -type f -name '#usr#*.gcov' -delete
          done

          # Upload to Codecov.
          travis_retry bash /tmp/codecov-bash -X gcov -X coveragepy -F "$1,${LUANAME//./}"
>>>>>>> 3804040d
        )
      fi
      return 0
    }

  # Functions for custom Travis folds.
  - |
    travis_fold_start() {
      travis_fold start "$1"
      travis_fold_current="$1"
    }
    travis_fold_end() {
      travis_fold end "$travis_fold_current"
    }
    travis_run_in_fold() {
      travis_fold_start "$1"
      shift
      "$@" || return 1
      travis_fold_end
      return 0
    }
script:
  - export CMAKE_ARGS="-DLUA_LIBRARY=${LUALIBRARY} -DLUA_INCLUDE_DIR=${LUAINCLUDE} -D OVERRIDE_VERSION=$AWESOME_VERSION -DSTRICT_TESTS=true -D DO_COVERAGE=$DO_COVERAGE -D CMAKE_C_FLAGS=-Werror"
  - |
    if [ "$EMPTY_THEME_WHILE_LOADING" = 1 ]; then
      # Break beautiful so that trying to access the theme before beautiful.init() causes an error
      sed -i -e 's/theme = {}/theme = setmetatable({}, { __index = function() error("May not access theme before beautiful.init()") end })/' lib/beautiful/init.lua \
        && grep -q 'May not access' lib/beautiful/init.lua
    fi
  - |
    set -e
    if [ -n "$BUILD_IN_DIR" ]; then
      # Explicitly remove the Makefile to not build from the src dir accidentally.
      rm Makefile
      SOURCE_DIRECTORY="$PWD"
      mkdir "$BUILD_IN_DIR"
      cd "$BUILD_IN_DIR"
      travis_run_in_fold "build_in_dir" cmake $CMAKE_ARGS "$SOURCE_DIRECTORY"
    fi
  - travis_run_in_fold "make" make
  - |
    if [ "$TRAVIS_TEST_RESULT" = 0 ]; then
      travis_run_in_fold "make.install" sudo env PATH=$PATH make install
      awesome --version
    fi
  # Run checks.
  - |
    if [ "$TRAVIS_TEST_RESULT" = 0 ]; then
      set -ex
      if [ -n "$DO_COVERAGE" ]; then
        travis_fold_start "DO_COVERAGE"

        # Run tests/examples explicitly.
        (mkdir -p tests/examples/build \
         && cd tests/examples/build \
         && cmake $CMAKE_ARGS .. \
         && make)
        do_codecov samples

        make check-unit || exit 1
        do_codecov unittests
        make check-integration || exit 1
        do_codecov functionaltests
        make check-themes || exit 1
        do_codecov themes
        do_codecov_gcov c_code

        if [ "$TRAVIS_TEST_RESULT" = 0 ] && [ "$DO_COVERAGE" = codecov ]; then
          # Debug.
          find build -name 'codeclimate.*.json' -ls
          parts=$(find build -name 'codeclimate.*.json' | wc -l)
          ./cc-test-reporter --debug sum-coverage build/codeclimate.*.json -p "$parts"
          ./cc-test-reporter --debug upload-coverage
        fi

        travis_fold_end
      else
        travis_run_in_fold "make.check-unit" make check-unit
        travis_run_in_fold "make.check-integration" make check-integration
        travis_run_in_fold "make.check-themes" make check-themes
      fi
      set +x
    fi
  # Run check-qa.
  - |
    if [ "$DO_CHECKQA" = 1 ]; then
      travis_run_in_fold "make.check-qa" make check-qa
    fi
  - |
    if [ "$TEST_PREV_COMMITS" = 1 ] && ! [ "$TRAVIS_PULL_REQUEST" = false ]; then
      set -e
      # Check each commit separately (to make git-bisect less annoying).
      # Fix Travis' commit range (https://github.com/travis-ci/travis-ci/issues/4596).
      commit_range="${TRAVIS_COMMIT_RANGE/.../..}"
      echo "Testing previous commits ($commit_range)"
      rev_list="$(git rev-list --bisect-all $commit_range)"
      echo "rev-list: $rev_list"
      commits="$(echo "$rev_list" | grep -v 'dist=0' | cut -d\  -f 1)"
      n="$(echo "$commits" | wc -l)"
      echo "Testing $n commits: $commits"
      i=0
      failed=
      for commit in $commits; do
        i=$((i+1))
        travis_fold_start "test_commit_${commit}_.$i.$n"
        echo "Testing commit $commit"
        git checkout "$commit"
        git --no-pager show --stat
        if ! make all check CMAKE_ARGS+="-D DO_COVERAGE=0"; then
          failed="$failed $commit"
        fi
        travis_fold_end
      done

      git checkout -qf FETCH_HEAD
      if [ -n "$failed" ]; then
        echo "Checks failed for these commits:"
        for c in $failed; do
          git log -1 --pretty="%h %s (%an, %ad)" "$c"
        done
        false
      fi
    fi

after_success:
  # Push updated API docs for relevant branches, e.g. non-PRs builds on master.
  - if [ "$BUILD_APIDOC" = "true" ]; then build-utils/travis-apidoc.sh; fi
  # Push code coverage information
  - |
    set -e
    if [ "$DO_COVERAGE" = "coveralls" ]; then
      test -f build/luacov.stats.out || { echo 'build/luacov.stats.out does not exist.'; return 1; }
      luacov-coveralls --verbose --merge
    fi<|MERGE_RESOLUTION|>--- conflicted
+++ resolved
@@ -133,15 +133,9 @@
     do_codecov_gcov() {
       echo "== do_codecov_gcov in $PWD: $*: =="
       if [ "$DO_COVERAGE" = "codecov" ]; then
-<<<<<<< HEAD
-
-        # Run format-coverage for each .gcno file separately.
-        # gcov will create .gcov files for the same source (e.g. for globalconf.h from awesome.c.gcno and event.c.gcno).
-=======
         # Report coverage for each .gcno file separately.
         # gcov will create .gcov files for the same source (e.g. for
         # globalconf.h from awesome.c.gcno and event.c.gcno).
->>>>>>> 3804040d
         i=0
         set -x
         (
@@ -149,28 +143,6 @@
           find -path "*/lgi-check.dir" -prune -o \( -name '*.gcno' -print \) | while read -r gcno; do
             gcov -pb "$gcno"
 
-<<<<<<< HEAD
-            # Debug.
-            find -name '*.gcov' -ls
-
-            # Delete any files for /usr:
-            # Otherwise Code Climate might fail with '"Invalid path part \"\""' after uploading (https://codeclimate.com/repos/5c35e985236f14026e00ceb2/settings/test_reports/5c3723a0f06c884132000fbc).
-            # (using -r/--relative-only with gcov would still produce those)
-            find -maxdepth 1 -type f -name '#usr#*.gcov' -delete
-
-            # Upload to Codecov.
-            travis_retry bash /tmp/codecov-bash -X gcov -X coveragepy -F "$1"
-
-            # Fix .gcov files for Code Climate.
-            # (https://github.com/codeclimate/test-reporter/issues/381).
-            find -maxdepth 1 -name '*.gcov' -exec sed -i -E 's/^(\s+)([0-9]+)\*/\1 \2/' {} +
-
-            ../cc-test-reporter --debug format-coverage -t gcov -o codeclimate.$1-$(( ++i )).json .
-
-            # Delete processed files.
-            rm *.gcov
-          done
-=======
             mkdir gcov.$(( ++i ))
             mv *.gcov "gcov.$i"
 
@@ -178,11 +150,12 @@
             # They are not relevant and might cause "Invalid path part" errors
             # with Code Climate.
             find "gcov.$i" -maxdepth 1 -type f -name '#usr#*.gcov' -delete
+
+            ../cc-test-reporter --debug format-coverage -t gcov -o codeclimate.gcov.json "$gcov.$i"
           done
 
           # Upload to Codecov.
           travis_retry bash /tmp/codecov-bash -X gcov -X coveragepy -F "$1,${LUANAME//./}"
->>>>>>> 3804040d
         )
       fi
       return 0
