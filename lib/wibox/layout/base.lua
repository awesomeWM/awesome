---------------------------------------------------------------------------
-- @author Uli Schlachter
-- @copyright 2010 Uli Schlachter
-- @release @AWESOME_VERSION@
-- @classmod wibox.layout.base
---------------------------------------------------------------------------

<<<<<<< HEAD
local pcall = pcall
=======
local pairs = pairs
local xpcall = xpcall
>>>>>>> 1ebc34b5
local print = print
local wbase = require("wibox.widget.base")

local base = {}

--- Fit a widget for the given available width and height
-- @param context The context in which we are fit.
-- @param widget The widget to fit (this uses widget:fit(width, height)).
-- @param width The available width for the widget
-- @param height The available height for the widget
-- @return The width and height that the widget wants to use
function base.fit_widget(context, widget, width, height)
    if not widget.visible then
        return 0, 0
    end
    -- Sanitize the input. This also filters out e.g. NaN.
    local width = math.max(0, width)
    local height = math.max(0, height)

    return widget._fit_geometry_cache:get(context, width, height)
end

--- Draw a widget via a cairo context
-- @param context The context in which we are drawn.
-- @param cr The cairo context used
-- @param widget The widget to draw (this uses widget:draw(cr, width, height)).
-- @param x The position that the widget should get
-- @param y The position that the widget should get
-- @param width The widget's width
-- @param height The widget's height
function base.draw_widget(context, cr, widget, x, y, width, height)
    if not widget.visible then
        return
    end

    -- Use save() / restore() so that our modifications aren't permanent
    cr:save()

    -- Move (0, 0) to the place where the widget should show up
    cr:translate(x, y)

    -- Make sure the widget cannot draw outside of the allowed area
    cr:rectangle(0, 0, width, height)
    cr:clip()

    -- Let the widget draw itself
    xpcall(function()
        widget:draw(context, cr, width, height)
    end, function(err)
        print(debug.traceback("Error while drawing widget: "..tostring(err), 2))
    end)

    -- Register the widget for input handling
<<<<<<< HEAD
    wibox:widget_at(widget, wbase.rect_to_device_geometry(cr, 0, 0, width, height))
=======
    context:widget_at(widget, base.rect_to_device_geometry(cr, 0, 0, width, height))
>>>>>>> 1ebc34b5

    cr:restore()
end

return base

-- vim: filetype=lua:expandtab:shiftwidth=4:tabstop=8:softtabstop=4:textwidth=80<|MERGE_RESOLUTION|>--- conflicted
+++ resolved
@@ -5,12 +5,7 @@
 -- @classmod wibox.layout.base
 ---------------------------------------------------------------------------
 
-<<<<<<< HEAD
-local pcall = pcall
-=======
-local pairs = pairs
 local xpcall = xpcall
->>>>>>> 1ebc34b5
 local print = print
 local wbase = require("wibox.widget.base")
 
@@ -64,11 +59,7 @@
     end)
 
     -- Register the widget for input handling
-<<<<<<< HEAD
-    wibox:widget_at(widget, wbase.rect_to_device_geometry(cr, 0, 0, width, height))
-=======
-    context:widget_at(widget, base.rect_to_device_geometry(cr, 0, 0, width, height))
->>>>>>> 1ebc34b5
+    context:widget_at(widget, wbase.rect_to_device_geometry(cr, 0, 0, width, height))
 
     cr:restore()
 end
